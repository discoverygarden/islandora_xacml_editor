--- conflicted
+++ resolved
@@ -155,20 +155,10 @@
   else {
     $user_name = 'anonymous';
   }
-<<<<<<< HEAD
   $filter_string .= " || (!bound(?usr) || (bound(?usr) && sameTerm(?usr, '$user_name'))))\n}";
   $query .= $filter_string;
   $query_array['query'] = $query;
   $query_array['type'] = 'sparql';
-=======
-  $query_string .= '$object <http://islandora.ca/ontology/relsext#isViewableByUser> ' . "'$user_name'" . ')';
-  $query_string .= ')
-  )
-  minus $content <mulgara:is> <info:fedora/fedora-system:FedoraObject-3.0>
-  order by $title';
-
-  $query_array['query'] = $query_string;
-  $query_array['type'] = 'itql';
 }
 
 /**
@@ -212,5 +202,4 @@
     }
   }
   return NULL;
->>>>>>> deab6322
 }